import ratinabox

import numpy as np
import matplotlib
from matplotlib import pyplot as plt
import shapely

import warnings

from ratinabox import utils

"""ENVIRONMENT"""


class Environment:
    """Environment class: defines the Environment in which the Agent lives.
    This class needs no other classes to initialise it. It exists independently of any Agents or Neurons.

    A default parameters dictionary (with descriptions) can be found in __init__()

    List of functions...
        ...that you might use:
            • add_wall()
            • plot_environment()
        ...that you probably won't directly use/use very often:
            • sample_positions()
            • discretise_environment()
            • get_vectors_between___accounting_for_environment()
            • get_distances_between___accounting_for_environment()
            • check_if_posision_is_in_environment()
            • check_wall_collisions()
            • vectors_from_walls()
            • apply_boundary_conditions()
            • add_object()


    The default_params are
    default_params = {
            "dimensionality": "2D",
            "boundary_conditions": "solid",
            "scale": 1,
            "aspect": 1,
            "dx": 0.01,
            "boundary":None #defaults to rectangular
            "holes":[],#defaults to no holes
        }
    """

    def __init__(self, params={}):
        """Initialise Environment, takes as input a parameter dictionary. Any values not provided by the params dictionary are taken from a default dictionary.

        Args:
            params (dict, optional). Defaults to {}.
        """
        default_params = {
            "dimensionality": "2D",  # 1D or 2D environment
            "boundary_conditions": "solid",  # solid vs periodic
            "scale": 1,  # scale of environment (in metres)
            "aspect": 1,  # x/y aspect ratio for the (rectangular) 2D environment (how wide this is relative to tall)
            "dx": 0.01,  # discretises the environment (for plotting purposes only)
            "boundary": None,  # coordinates [[x0,y0],[x1,y1],...] of the corners of a 2D polygon bounding the Env (if None, Env defaults to rectangular). Corners must be ordered clockwise or anticlockwise, and the polygon must be a 'simple polygon' (no holes, doesn't self-intersect).
            "holes": [],  # coordinates [[[x0,y0],[x1,y1],...],...] of corners of any holes inside the Env. These must be entirely inside the environment and not intersect one another. Corners must be ordered clockwise or anticlockwise. holes has 1-dimension more than boundary since there can be multiple holes
        }

        default_params.update(params)
        self.params = default_params
        utils.update_class_params(self, self.params)

        if self.dimensionality == "1D":
            self.D = 1
            self.extent = np.array([0, self.scale])
            self.centre = np.array([self.scale / 2, self.scale / 2])

        elif self.dimensionality == "2D":
            self.D = 2
            self.is_rectangular = False
            if (
                self.boundary is None
            ):  # Not passing coordinates of a boundary, fall back to default rectangular env
                self.is_rectangular = True
                self.boundary = [
                    [0, 0],
                    [self.aspect * self.scale, 0],
                    [self.aspect * self.scale, self.scale],
                    [0, self.scale],
                ]
            else:  # self.boundary coordinates passed in the input params
                self.is_rectangular = False
            b = self.boundary

            # make the arena walls
            self.walls = np.array([])
            if (self.boundary_conditions == "periodic") and (
                self.is_rectangular == False
            ):
                warnings.warn(
                    "Periodic boundary conditions are only allowed in rectangual environments. Changing boundary conditions to 'solid'."
                )
                self.params["boundary_conditions"] = "solid"
            elif self.boundary_conditions == "solid":
                self.walls = np.array(
                    [
                        [b[(i + 1) if (i + 1) < len(b) else 0], b[i]]
                        for i in range(len(b))
                    ]
                )  # constructs walls from points on polygon

            # make the hole walls (if there are any)
            self.holes_polygons = []
            self.has_holes = False
            if len(self.holes) > 0:
                assert (
                    np.array(self.holes).ndim == 3
                ), "Incorrect dimensionality for holes list. It must be a list of lists of coordinates"

                self.has_holes = True
                for h in self.holes:
                    hole_walls = np.array(
                        [
                            [h[(i + 1) if (i + 1) < len(h) else 0], h[i]]
                            for i in range(len(h))
                        ]
                    )
                    self.walls = np.append(
                        self.walls.reshape(-1, 2, 2), hole_walls, axis=0
                    )
                    self.holes_polygons.append(shapely.Polygon(h))
            self.boundary_polygon = shapely.Polygon(self.boundary)

            # make list of "objects" within the Env
            self.objects = {
                "objects": np.empty((0, 2)),
                "object_types": np.empty(0, int),
            }
            self.n_object_types = 0
            self.object_colormap = "rainbow"
            self.plot_objects = True

            # make some other attributes
            left = min([c[0] for c in b])
            right = max([c[0] for c in b])
            bottom = min([c[1] for c in b])
            top = max([c[1] for c in b])
            self.centre = np.array([(left + right) / 2, (top + bottom) / 2])
            self.extent = np.array(
                [left, right, bottom, top]
            )  # [left,right,bottom,top] ]the "extent" which will be plotted, always a rectilinear rectangle which will be the extent of all matplotlib plots

        # save some prediscretised coords (useful for plotting rate maps later)
        self.discrete_coords = self.discretise_environment(dx=self.dx)
        self.flattened_discrete_coords = self.discrete_coords.reshape(
            -1, self.discrete_coords.shape[-1]
        )

        if ratinabox.verbose is True:
            print(
                f"\nAn Environment has been initialised with parameters: {self.params}. Use Env.add_wall() to add a wall into the Environment. Plot Environment using Env.plot_environment()."
            )

        return

    def add_wall(self, wall):
        """Add a wall to the (2D) environment.
        Extends self.walls array to include one new wall.
        Args:
            wall (np.array): 2x2 array [[x1,y1],[x2,y2]]
        """
        assert self.dimensionality == "2D", "can only add walls into a 2D environment"
        wall = np.expand_dims(np.array(wall), axis=0)
        if len(self.walls) == 0:
            self.walls = wall
        else:
            self.walls = np.concatenate((self.walls, wall), axis=0)
        return

    def add_object(self, object, type="new"):
        """Adds an object to the environment. Objects can be seen by object vector cells but otherwise do very little. Objects have "types". By default when adding a new object a new type is created (n objects n types) but you can specify a type (n objects <n types). Boundary vector cells may be selective to one type.

        Args:
            object (array): The location of the object, 2D list or array
            type (_type_): The "type" of the object, any integer. By default ("new") a new type is made s.t. the first object is type 0, 2nd type 1... n'th object will be type n-1, etc.... If type == "same" then the added object has the same type as the last

        """
        object = np.array(object).reshape(1, 2)
        assert object.shape[1] == 2

        if type == "new":
            type = self.n_object_types
        elif type == "same":
            if len(self.objects["object_types"]) == 0:
                type = 0
            else:
                type = self.objects["object_types"][-1]
        else:
            assert type <= self.n_object_types, print(
                f"Newly added object must be one of the existing types (currently {np.unique(self.objects['object_types'])}) or the next one along ({self.n_object_types}), not {type}"
            )
        type = np.array([type], int)

        self.objects["objects"] = np.append(self.objects["objects"], object, axis=0)
        self.objects["object_types"] = np.append(
            self.objects["object_types"], type, axis=0
        )
        self.n_object_types = len(np.unique(self.objects["object_types"]))
        return

<<<<<<< HEAD
    def plot_environment(self, fig=None, ax=None, autosave=ratinabox.autosave_plots):
=======
    def plot_environment(self, fig=None, ax=None, autosave=True):
>>>>>>> 6211b587
        """Plots the environment on the x axis, dark grey lines show the walls
        Args:
            fig,ax: the fig and ax to plot on (can be None)
            autosave: if True, will try to save the figure to the figure directory `ratinabox.figure_directory`
        Returns:
            fig, ax: the environment figures, can be used for further downstream plotting.
        """

        if self.dimensionality == "1D":
            extent = self.extent
            fig, ax = plt.subplots(figsize=(2 * (extent[1] - extent[0]), (5.5 / 25)))
            ax.set_xlim(left=extent[0], right=extent[1])
            ax.spines["left"].set_color("none")
            ax.spines["right"].set_color("none")
            ax.spines["bottom"].set_position("zero")
            ax.spines["top"].set_color("none")
            ax.set_yticks([])
            ax.set_xticks([extent[0], extent[1]])
            ax.set_xlabel("Position / m")

        if self.dimensionality == "2D":
            extent, walls = self.extent, self.walls
            if fig is None and ax is None:
                fig, ax = plt.subplots(
                    figsize=(3 * (extent[1] - extent[0]), 3 * (extent[3] - extent[2]))
                )
            # plot background/arena
            background = matplotlib.patches.Polygon(
                xy=np.array(self.boundary), facecolor="lightgrey", zorder=-1
            )
            setattr(background, "name", "background")
            ax.add_patch(background)

            # plot holes
            for hole in self.holes:
                hole_ = matplotlib.patches.Polygon(
                    xy=np.array(hole),
                    facecolor="white",
                    linewidth=1.0,
                    edgecolor="white",
                    zorder=1,
                )
                setattr(background, "name", "hole")
                ax.add_patch(hole_)

            # plot anti-arena (difference between area and the full extent shown)
            if self.is_rectangular is False:
                # size = self.extent[1]-self.extent[0]
                extent_corners = np.array(
                    [
                        [self.extent[0], self.extent[2]],
                        [self.extent[1], self.extent[2]],
                        [self.extent[1], self.extent[3]],
                        [self.extent[0], self.extent[3]],
                    ]
                )
                extent_poly = shapely.Polygon(extent_corners)
                arena_poly = shapely.Polygon(np.array(self.boundary))
                anti_arena_poly = extent_poly.difference(arena_poly)
                if type(anti_arena_poly) == shapely.Polygon:
                    polys = [anti_arena_poly]
                elif type(anti_arena_poly) == shapely.MultiPolygon:
                    polys = anti_arena_poly.geoms
                for poly in polys:
                    (x, y) = poly.exterior.coords.xy
                    coords = np.stack((list(x), list(y)), axis=1)
                    anti_arena_segment = matplotlib.patches.Polygon(
                        xy=np.array(coords),
                        facecolor="white",
                        linewidth=1.0,
                        edgecolor="white",
                        zorder=1,
                    )
                    setattr(background, "name", "hole")
                    ax.add_patch(anti_arena_segment)

            # plot walls
            for wall in walls:
                ax.plot(
                    [wall[0][0], wall[1][0]],
                    [wall[0][1], wall[1][1]],
                    color="grey",
                    linewidth=4.0,
                    solid_capstyle="round",
                    zorder=2,
                )

            # plot objects
            if self.plot_objects == True:
                object_cmap = matplotlib.colormaps[self.object_colormap]
                for (i, object) in enumerate(self.objects["objects"]):
                    object_color = object_cmap(
                        self.objects["object_types"][i]
                        / (self.n_object_types - 1 + 1e-8)
                    )
                    ax.scatter(
                        object[0],
                        object[1],
                        facecolor=[0, 0, 0, 0],
                        edgecolors=object_color,
                        s=10,
                        zorder=2,
                        marker="o",
                    )

            ax.set_aspect("equal")
            ax.grid(False)
            ax.axis("off")
            ax.set_xlim(left=extent[0] - 0.03, right=extent[1] + 0.03)
            ax.set_ylim(bottom=extent[2] - 0.03, top=extent[3] + 0.03)

<<<<<<< HEAD
        ratinabox.utils.save_figure(fig, "Environment", save=autosave)
=======
        if autosave:
            ratinabox.utils.save_figure(fig, "Environment")
>>>>>>> 6211b587

        return fig, ax

    def sample_positions(self, n=10, method="uniform_jitter"):
        """Scatters 'n' locations across the environment which can act as, for example, the centres of gaussian place fields, or as a random starting position.
        If method == "uniform" an evenly spaced grid of locations is returned.  If method == "uniform_jitter" these locations are jittered slightly (i.e. random but span the space). Note; if n doesn't uniformly divide the size (i.e. n is not a square number in a square environment) then the largest number that can be scattered uniformly are found, the remaining are randomly placed.
        Args:
            n (int): number of features
            method: "uniform", "uniform_jittered" or "random" for how points are distributed
            true_random: if True, just randomly scatters point
        Returns:
            array: (n x dimensionality) of positions
        """
        if self.dimensionality == "1D":
            if method == "random":
                positions = np.random.uniform(
                    self.extent[0], self.extent[1], size=(n, 1)
                )
            elif method[:7] == "uniform":
                dx = self.scale / n
                positions = np.arange(0 + dx / 2, self.scale, dx).reshape(-1, 1)
                if method[7:] == "_jitter":
                    positions += np.random.uniform(
                        -0.45 * dx, 0.45 * dx, positions.shape
                    )
            return positions

        elif self.dimensionality == "2D":

            if method == "random":
                positions = np.zeros((n, 2))
                positions[:, 0] = np.random.uniform(
                    self.extent[0], self.extent[1], size=n
                )
                positions[:, 1] = np.random.uniform(
                    self.extent[2], self.extent[3], size=n
                )
            elif method[:7] == "uniform":
                ex = self.extent
                area = (ex[1] - ex[0]) * (ex[3] - ex[2])
                delta = np.sqrt(area / n)
                x = np.arange(ex[0] + delta / 2, ex[1] - delta / 2 + 1e-6, delta)
                y = np.arange(ex[2] + delta / 2, ex[3] - delta / 2 + 1e-6, delta)
                positions = np.array(np.meshgrid(x, y)).reshape(2, -1).T
                n_uniformly_distributed = positions.shape[0]
                if method[7:] == "_jitter":
                    positions += np.random.uniform(
                        -0.45 * delta, 0.45 * delta, positions.shape
                    )
                n_remaining = n - n_uniformly_distributed
                if n_remaining > 0:
                    positions_remaining = self.sample_positions(
                        n=n_remaining, method="random"
                    )
                    positions = np.vstack((positions, positions_remaining))

            if (self.is_rectangular is False) or (self.has_holes is True):
                # in this case, the positions you have sampled within the extent of the environment may not actually fall within it's legal area (i.e. they could be outside the polygon boundary or inside a hole). Brute force this by randomly resampling these points until all fall within the env.
                for (i, pos) in enumerate(positions):
                    if self.check_if_position_is_in_environment(pos) == False:
                        pos = self.sample_positions(n=1, method="random").reshape(
                            -1
                        )  # this recursive call must pass eventually, assuming the env is sufficiently large. this is why we don't need a while loop
                        positions[i] = pos
            return positions

    def discretise_environment(self, dx=None):
        """Discretises the environment, for plotting purposes.
        Returns an array of positions spanning the environment
        Important: this discretisation is not used for geometry or firing rate calculations which are precise and fundamentally continuous. Its typically used if you want to, say, display the receptive field of a neuron so you want to calculate its firing rate at all points across the environment and plot those.
        Args:
            dx (float): discretisation distance
        Returns:
            array: an (Ny x Mx x 2) array of position coordinates or (Nx x 1) for 1D
        """  # returns a 2D array of locations discretised by dx
        if dx is None:
            dx = self.dx
        [minx, maxx] = list(self.extent[:2])
        self.x_array = np.arange(minx + dx / 2, maxx, dx)
        discrete_coords = self.x_array.reshape(-1, 1)
        if self.dimensionality == "2D":
            [miny, maxy] = list(self.extent[2:])
            self.y_array = np.arange(miny + dx / 2, maxy, dx)[::-1]
            x_mesh, y_mesh = np.meshgrid(self.x_array, self.y_array)
            coordinate_mesh = np.array([x_mesh, y_mesh])
            discrete_coords = np.swapaxes(np.swapaxes(coordinate_mesh, 0, 1), 1, 2)
        return discrete_coords

    def get_vectors_between___accounting_for_environment(
        self, pos1=None, pos2=None, line_segments=None
    ):
        """Takes two position arrays and returns an array of pair-wise vectors from pos2's to pos1's, taking into account boundary conditions. Unlike the global function "utils.get_vectors_between()' (which this calls) this additionally accounts for environment boundary conditions such that if two positions fall on either sides of the boundary AND boundary cons are periodic then the returned shortest-vector actually goes around the loop, not across the environment)...
            pos1 (array): N x dimensionality array of poisitions
            pos2 (array): M x dimensionality array of positions
            line_segments: if you have already calculated line segments from pos1 to pos2 pass this here for quicker evaluation
        Returns:
            N x M x dimensionality array of pairwise vectors
        """
        vectors = utils.get_vectors_between(
            pos1=pos1, pos2=pos2, line_segments=line_segments
        )
        if self.boundary_conditions == "periodic":
            flip = np.abs(vectors) > (self.scale / 2)
            vectors[flip] = -np.sign(vectors[flip]) * (
                self.scale - np.abs(vectors[flip])
            )
        return vectors

    def get_distances_between___accounting_for_environment(
        self, pos1, pos2, wall_geometry="euclidean", return_vectors=False
    ):
        """Takes two position arrays and returns the array of pair-wise distances between points, taking into account walls and boundary conditions. Unlike the global function utils.get_distances_between() (which this one, at times, calls) this additionally accounts for the boundaries AND walls in the environment.

        For example, geodesic geometry estimates distance by shortest walk...line_of_sight geometry distance is euclidean but if there is a wall in between two positions (i.e. no line of sight) then the returned distance is "very high"...if boundary conditions are periodic distance is via the shortest possible route, which may or may not go around the back. euclidean geometry essentially ignores walls when calculating distances between two points.
        Allowed geometries, typically passed from the neurons class, are "euclidean", "geodesic" or "line_of_sight"
        Args:
            pos1 (array): N x dimensionality array of poisitions
            pos2 (array): M x dimensionality array of positions
            wall_geometry: how the distance calculation handles walls in the env (can be "euclidean", "line_of_sight" or "geodesic")
            return_vectors (False): If True, returns the distances and the vectors (from pos2 to pos1) as a tuple
        Returns:
            N x M array of pairwise distances
        """

        line_segments = utils.get_line_segments_between(pos1=pos1, pos2=pos2)
        vectors = self.get_vectors_between___accounting_for_environment(
            pos1=None, pos2=None, line_segments=line_segments
        )

        # shorthand
        dimensionality = self.dimensionality
        boundary_conditions = self.boundary_conditions

        if dimensionality == "1D":
            distances = utils.get_distances_between(vectors=vectors)

        if dimensionality == "2D":
            walls = self.walls
            if wall_geometry == "euclidean":
                distances = utils.get_distances_between(vectors=vectors)

            if wall_geometry == "line_of_sight":
                assert (
                    boundary_conditions == "solid"
                ), "line of sight geometry not available for periodic boundary conditions"
                # if a wall obstructs line-of-sight between two positions, distance is set to 1000
                internal_walls = walls[
                    4:
                ]  # only the internal walls (not room walls) are worth checking
                line_segments_ = line_segments.reshape(-1, *line_segments.shape[-2:])
                wall_obstructs_view_of_cell = utils.vector_intercepts(
                    line_segments_, internal_walls, return_collisions=True
                )
                wall_obstructs_view_of_cell = wall_obstructs_view_of_cell.sum(
                    axis=-1
                )  # sum over walls axis as we don't care which wall it collided with
                wall_obstructs_view_of_cell = wall_obstructs_view_of_cell != 0
                wall_obstructs_view_of_cell = wall_obstructs_view_of_cell.reshape(
                    line_segments.shape[:2]
                )
                distances = utils.get_distances_between(vectors=vectors)
                distances[wall_obstructs_view_of_cell == True] = 1000

            if wall_geometry == "geodesic":
                assert (
                    boundary_conditions == "solid"
                ), "geodesic geometry is not available for periodic boundary conditions"
                assert (
                    len(walls) <= 5
                ), """unfortunately geodesic geomtry is only defined in closed rooms with one additional wall
                (efficient geometry calculations with more than 1 wall are super hard I have discovered!)"""
                distances = utils.get_distances_between(vectors=vectors)
                if len(walls) == 4:
                    pass
                else:
                    wall = walls[4]
                    via_wall_distances = []
                    for part_of_wall in wall:
                        wall_edge = np.expand_dims(part_of_wall, axis=0)
                        if self.check_if_position_is_in_environment(part_of_wall):
                            distances_via_part_of_wall = utils.get_distances_between(
                                pos1, wall_edge
                            ) + utils.get_distances_between(wall_edge, pos2)
                            via_wall_distances.append(distances_via_part_of_wall)
                    via_wall_distances = np.array(via_wall_distances)
                    line_segments_ = line_segments.reshape(
                        -1, *line_segments.shape[-2:]
                    )
                    wall_obstructs_view_of_cell = utils.vector_intercepts(
                        line_segments_,
                        np.expand_dims(wall, axis=0),
                        return_collisions=True,
                    )
                    wall_obstructs_view_of_cell = wall_obstructs_view_of_cell.reshape(
                        line_segments.shape[:2]
                    )
                    flattened_distances = distances.reshape(-1)
                    flattened_wall_obstructs_view_of_cell = (
                        wall_obstructs_view_of_cell.reshape(-1)
                    )
                    flattened_distances[
                        flattened_wall_obstructs_view_of_cell
                    ] = np.amin(via_wall_distances, axis=0).reshape(-1)[
                        flattened_wall_obstructs_view_of_cell
                    ]
                    distances = flattened_distances.reshape(distances.shape)

        if return_vectors:
            return (distances, vectors)
        else:
            return distances

    def check_if_position_is_in_environment(self, pos):
        """Returns True if pos is INside the environment
        Points EXACTLY on the edge of the environment are NOT classed as being inside the environment. This is relevant in geodesic geometry calculations since routes past the edge of a wall connection with the edge of an environmnet are not valid routes.
        Args:
            pos (array): np.array([x,y])
        Returns:
            bool: True if pos is inside environment.
        """
        pos = np.array(pos).reshape(-1)
        if self.dimensionality == "1D":
            if (pos[0] > self.extent[0]) and (pos[0] < self.extent[1]):
                return True
            else:
                return False

        if self.dimensionality == "2D":
            if (
                self.is_rectangular == True and self.holes is None
            ):  # fast way (don't use shapely)
                return all(
                    [
                        (pos[0] > self.extent[0]),
                        (pos[0] < self.extent[1]),
                        (pos[1] > self.extent[2]),
                        (pos[1] < self.extent[3]),
                    ]
                )
            else:  # the slow way (polygon check for environment boundaries and each hole within env)
                is_in = True
                is_in *= self.boundary_polygon.contains(
                    shapely.Point(pos)
                )  # assert inside area
                if self.has_holes is True:
                    for hole_poly in self.holes_polygons:
                        is_in *= not hole_poly.contains(
                            shapely.Point(pos)
                        )  # assert inside area, "not" because if it's in the hole it isn't in the environment
                return bool(is_in)

    def check_wall_collisions(self, proposed_step):
        """Given proposed step [current_pos, next_pos] it returns two lists
        1. a list of all the walls in the environment #shape=(N_walls,2,2)
        2. a boolean list of whether the step directly crosses (collides with) any of these walls  #shape=(N_walls,)
        Args:
            proposed_step (array): The proposed step. np.array( [ [x_current, y_current] , [x_next, y_next] ] )
        Returns:
            tuple: (1,2)
        """
        if self.dimensionality == "1D":
            # no walls in 1D to collide with
            return (None, None)
        elif self.dimensionality == "2D":
            if (self.walls is None) or (len(self.walls) == 0):
                # no walls to collide with
                return (None, None)
            elif self.walls is not None:
                walls = self.walls
                wall_collisions = utils.vector_intercepts(
                    walls, proposed_step, return_collisions=True
                ).reshape(-1)
                return (walls, wall_collisions)

    def vectors_from_walls(self, pos):
        """Given a position, pos, it returns a list of the vectors of shortest distance from all the walls to current_pos #shape=(N_walls,2)
        Args:
            proposed_step (array): The position np.array([x,y])
        Returns:
            vector array: np.array(shape=(N_walls,2))
        """
        walls_to_pos_vectors = utils.shortest_vectors_from_points_to_lines(
            pos, self.walls
        )[0]
        return walls_to_pos_vectors

    def apply_boundary_conditions(self, pos):
        """Performs a boundary condition check. If pos is OUTside the environment and the boundary conditions are solid then a different position, safely located 1cm within the environmnt, is returne3d. If pos is OUTside the environment but boundary conditions are periodic its position is looped to the other side of the environment appropriately.
        Args:
            pos (np.array): 1 or 2 dimensional position
        returns new_pos
        """
        if self.check_if_position_is_in_environment(pos) is False:
            if self.dimensionality == "1D":
                if self.boundary_conditions == "periodic":
                    pos = pos % self.extent[1]
                if self.boundary_conditions == "solid":
                    pos = min(max(pos, self.extent[0] + 0.01), self.extent[1] - 0.01)
                    pos = np.reshape(pos, (-1))
            elif self.dimensionality == "2D":
                if self.is_rectangular == True:
                    if not (
                        matplotlib.path.Path(self.boundary).contains_point(
                            pos, radius=-1e-10
                        )
                    ):  # outside the bounding environment (i.e. not just in a hole), apply BCs
                        if self.boundary_conditions == "periodic":
                            pos[0] = pos[0] % self.extent[1]
                            pos[1] = pos[1] % self.extent[3]
                        if self.boundary_conditions == "solid":
                            # in theory this wont be used as wall bouncing catches it earlier on
                            pos[0] = min(
                                max(pos[0], self.extent[0] + 0.01),
                                self.extent[1] - 0.01,
                            )
                            pos[1] = min(
                                max(pos[1], self.extent[2] + 0.01),
                                self.extent[3] - 0.01,
                            )
                    else:  # in this case, must just be in a hole. sample new position (there should be a better way to do this but, in theory, this isn't used)
                        pos = self.sample_positions(n=1, method="random").reshape(-1)
                else:  # polygon shaped env, just resample random position
                    pos = self.sample_positions(n=1, method="random").reshape(-1)
        return pos<|MERGE_RESOLUTION|>--- conflicted
+++ resolved
@@ -204,11 +204,7 @@
         self.n_object_types = len(np.unique(self.objects["object_types"]))
         return
 
-<<<<<<< HEAD
-    def plot_environment(self, fig=None, ax=None, autosave=ratinabox.autosave_plots):
-=======
-    def plot_environment(self, fig=None, ax=None, autosave=True):
->>>>>>> 6211b587
+    def plot_environment(self, fig=None, ax=None, height=1):
         """Plots the environment on the x axis, dark grey lines show the walls
         Args:
             fig,ax: the fig and ax to plot on (can be None)
@@ -319,14 +315,6 @@
             ax.axis("off")
             ax.set_xlim(left=extent[0] - 0.03, right=extent[1] + 0.03)
             ax.set_ylim(bottom=extent[2] - 0.03, top=extent[3] + 0.03)
-
-<<<<<<< HEAD
-        ratinabox.utils.save_figure(fig, "Environment", save=autosave)
-=======
-        if autosave:
-            ratinabox.utils.save_figure(fig, "Environment")
->>>>>>> 6211b587
-
         return fig, ax
 
     def sample_positions(self, n=10, method="uniform_jitter"):
