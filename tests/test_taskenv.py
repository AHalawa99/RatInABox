import pytest

from types import FunctionType

from ratinabox.contribs.TaskEnvironment import SpatialGoalEnvironment, get_goal_vector
from ratinabox.Agent import Agent

import numpy as np
from pettingzoo.test import parallel_api_test

import matplotlib.pyplot as plt

plt.ion()

speed_const = 18  # dials how fast agent runs
records = []


@pytest.fixture(params=[dict(dt=dt) for dt in (0.01,)])
def Ag(request, Env):
    """
    Returns an Agent with a given dt
    """
    return Agent(Environment=Env, params=request.param)


@pytest.fixture(params=[1, 3, 10])
def Agents(request, Ag):
    """
    Returns a list of n Agents
    """
    return [Ag] * request.param


@pytest.fixture(params=[1, 2])
def reset_n_goals(request):
    """
    Returns a list of n goals
    """
    return request.param


@pytest.fixture(
    params=[
        [[0.00001, 0.00001], [0, 0.999]],  # list of lists
        np.array([[0.00001, 0.00001]]),
        "random_2",  # string
    ]
)
def possible_goal_positions(request):
    return request.param


@pytest.fixture(params=["interact", "noninteract"])
def agentmode(request):
    return request.param


@pytest.fixture(params=[{"dimensionality": "2D"}])
def Env(request, reset_n_goals, possible_goal_positions, agentmode):
    """
    Returns an Environment with a given dimensionality
    """
    env = SpatialGoalEnvironment(
        possible_goal_positions=possible_goal_positions,
        render_every=1,
        goalcachekws=dict(agentmode=agentmode, reset_n_goals=reset_n_goals),
        params=request.param,
    )
    return env


@pytest.fixture
def EnvWithAgents(Agents, Env):
    Env.add_agents(Agents)
    return Env


@pytest.fixture
def drift_velocity(EnvWithAgents):
    agents = list(EnvWithAgents.Ags.values())
    return {
        name: (val * agent.speed_mean * speed_const)
        for agent, (name, val) in zip(agents, get_goal_vector(agents).items())
    }


def test_agent_position_not_nan(Agents):
    assert not np.any(np.isnan([A.pos for A in Agents]))


def test_drift_velocity_not_nan(drift_velocity):
    assert not any((np.isnan(driftvec).any() for driftvec in drift_velocity.values()))


def test_reward_is_not_nan(EnvWithAgents, drift_velocity):
    _, reward, _, _, _ = EnvWithAgents.step(drift_velocity)
    assert not np.isnan(list(reward.values())).any()


def test_agent_can_reach_goal(
    EnvWithAgents: SpatialGoalEnvironment, less_than_steps=10_000
):
    """Test that the agent can reach the goal"""
    done = False
    steps = 0
    Env, Agents = EnvWithAgents, list(EnvWithAgents.Ags.values())
    Env.reset()
    while not done:
        if np.any(np.isnan([A.pos for A in Agents])):
            raise ValueError("Agent pos is NaN")
        action = {
            name: val * agent.speed_mean * speed_const
            for agent, (name, val) in zip(Agents, get_goal_vector(Agents).items())
        }
        if np.any(np.isnan((*action.values(),))):
            raise ValueError("Action is NaN")
        _, reward, terminate_episode, _, _ = Env.step(action)
        done = all(terminate_episode.values())
        steps += 1
        if steps > less_than_steps:
            # This should be reached before because we're taking the best
            # action
            break
    records.append(dict(steps=steps, reward=reward))
    assert all(terminate_episode.values())

<<<<<<< HEAD
=======

#TODO fix this as it bugs (see github issue #52)
>>>>>>> 0ab2e66e
# def test_parallel_api(EnvWithAgents):
#     """
#     Test that the environment fits the parallel pettingzoo API. This
#     runs the official pettingzoo test suite.
#     """
#     parallel_api_test(EnvWithAgents, num_cycles=10)
<<<<<<< HEAD
    
=======
#     return True
>>>>>>> 0ab2e66e
<|MERGE_RESOLUTION|>--- conflicted
+++ resolved
@@ -125,19 +125,9 @@
     records.append(dict(steps=steps, reward=reward))
     assert all(terminate_episode.values())
 
-<<<<<<< HEAD
-=======
-
-#TODO fix this as it bugs (see github issue #52)
->>>>>>> 0ab2e66e
 # def test_parallel_api(EnvWithAgents):
 #     """
 #     Test that the environment fits the parallel pettingzoo API. This
 #     runs the official pettingzoo test suite.
 #     """
-#     parallel_api_test(EnvWithAgents, num_cycles=10)
-<<<<<<< HEAD
-    
-=======
-#     return True
->>>>>>> 0ab2e66e
+#     parallel_api_test(EnvWithAgents, num_cycles=10)